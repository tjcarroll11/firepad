--- conflicted
+++ resolved
@@ -88,7 +88,7 @@
   </div>
   <script src="../js/jquery-1.9.1.min.js"></script>
   <script src="../js/examples.js"></script>
-<<<<<<< HEAD
+  <script src="../js/prettify.js"></script>
   <script type="text/javascript">
 
     var _gaq = _gaq || [];
@@ -102,8 +102,5 @@
     })();
 
   </script>
-=======
-  <script src="../js/prettify.js"></script>
->>>>>>> c7b624c1
 </body>
 </html>